--- conflicted
+++ resolved
@@ -1,217 +1,84 @@
 '''Module for comparing a single file against the database'''
-import ast
 from logging import getLogger
 from os.path import basename, isfile
 from typing import Dict
 from re import sub
 
-<<<<<<< HEAD
-from numpy import asarray, nan, sqrt
+import numpy as np
 from pandas import concat, DataFrame, read_csv, Series
-=======
-import numpy as np
-from pandas import DataFrame, read_csv, Series
->>>>>>> 6f01f222
 
 from preprocess import single_preprocess
-from util import converter
 
 log = getLogger('search')
 
-<<<<<<< HEAD
-def compare(file_path: str, database_path: str, classification_path: str = None, custom_label: str = None) -> DataFrame:
-    '''Compares a file against the database
+class Search:
+    database: DataFrame
 
-    Args:
-        file_path (str): Path to the file to compare
-        database_path (str): Path to the database csv file to compare against
-        classification_path (str, optional): Path to a classification file for the file to compare. Defaults to None.
-        custom_label (str, optional): A custom label for the file comparison
+    def __init__(self, database_path: str):
+        '''Initializes a new search class
 
-    Returns:
-        DataFrame: A dataframe containing the distance to all features, and the appropriate file path and name, sorted from most to least alike
-    '''
-    # Check file paths for validity
-    if not isfile(file_path):
-        log.critical('File path "%s" is not valid or inaccessible', file_path)
-        return
+        Args:
+            database_path (str): Path to the database csv to use
+        '''
+        # Load database
+        if not isfile(database_path):
+            log.critical('Database path "%s" is not valid or inaccessible', database_path)
+            return
 
-    if not isfile(database_path):
-        log.critical('Database path "%s" is not valid or inaccessible', database_path)
-        return
+        self.database = read_csv(database_path)
 
-    # Read the database
-    database = read_csv(database_path)
+        if self.database is None:
+            log.critical('Failed to retrieve database from "%s"', database_path)
+            return
 
-    if database is None:
-        log.critical('Failed to retrieve database from "%s"', database_path)
-        return
-
-    # Extract the features from the mesh
-    feature_map = single_preprocess(file_path, classification_path)
-    
-    if feature_map is None:
-        log.critical('Failed to extract features from "%s" for comparison', file_path)
-        return
-
-    # Assign the custom label if provided
-    if custom_label is not None:
-        feature_map['label'] = custom_label
-
-    # Define the column groups for use later
-    distribution_feature_columns = ['A3', 'D1', 'D2', 'D3', 'D4']
-    simple_feature_columns = ['aabb_volume', 'compactness', 'diameter', 'eccentricity', 'surface_area']
-
-    # Get minimum and maximum values, first row is minimum, second row is maximum
-    minmax_frame = DataFrame([database.min(), database.max()])[simple_feature_columns].rename(lambda i: ['min', 'max'][i])
-    
-    # Normalize the simple features and the entry to compare
-    normalized = database[simple_feature_columns].apply(normalize_series)
-    feature_map = normalize_entry(feature_map, minmax_frame)
-    
-    # Get the distances for the simple features, and the total distances
-    simple_distances = simple_feature_distance(feature_map, normalized)
-    distribution_distances = distribution_feature_distance(feature_map, database[distribution_feature_columns])
-    total_distances = concat([simple_distances, distribution_distances, database['path']], axis=1)
-    total_distances['name'] = total_distances['path'].apply(basename)
-    total_distances['total_distance'] = total_distances[['simple_features', 'distribution_features']].apply(lambda s: sqrt(sum(s ** 2)), 1)
-    
-    return total_distances.sort_values(by='total_distance')
-
-def distribution_feature_distance(entry: Dict[str, float], values: DataFrame) -> DataFrame:
-    '''Calculates the euclidian distance between the distribution features in the database and that of a single entry
-
-    Args:
-        entry (Dict[str, float]): The entry to calculate the distance for
-        values (DataFrame): The other database entries to compare against
-
-    Returns:
-        DataFrame: A dataframe containing the distances to each value and their total euclidian distance (in column "distribution_features")
-    '''
-    # Define some anonymous functions to use
-    to_dist = lambda a, b: sqrt(sum(abs(a - b) ** 2))
-    to_numpy = lambda s: asarray([float(x) for x in sub(r'[\,\[\]]', '', s).split(' ')]) if type(s) is str else s
-
-    # Convert strings to numpy arrays
-    values = values[['A3', 'D1', 'D2', 'D3', 'D4']].apply(lambda s: s.apply(to_numpy))
-    
-    # Calculate the euclidian distance for each column
-    values.transform(lambda c: c.apply(lambda a: to_dist(a, to_numpy(entry[c.name]))))
-    
-    # Calculate the euclidian distance for all distribution features per row
-    values['distribution_features'] = normalize_series(values.apply(lambda s: sqrt(sum(s.apply(lambda v: sum(v ** 2)))), 1))
-
-    return values
-
-def normalize_entry(entry: Dict[str, float], minmax: DataFrame) -> Dict[str, float]:
-    '''Normalizes a single entry using a minimum and maximum from a dataframe
-
-    Args:
-        entry (Dict[str, float]): The entry to normalize
-        minmax (DataFrame): The dataframe containing the minimum and maximum values
-
-    Returns:
-        Dict[str, float]: The normalized entry
-    '''
-    keys = entry.keys()
-
-    for c in minmax.columns:
-        if c in keys:
-            if entry[c] is None:
-                entry[c] = nan
-            entry[c] = (entry[c] - minmax.loc['min', c]) / (minmax.loc['max', c] - minmax.loc['min', c])
-
-    return entry
-
-def normalize_series(value: Series) -> Series:
-    '''Normalize the values of a Series to a range from zero to one
-
-    Args:
-        value (Series): The series to normalize
-
-    Returns:
-        Series: The normalized series
-    '''
-    maximum = value.max()
-    minimum = value.min()
-
-    return (value - minimum) / (maximum - minimum)
-
-def simple_feature_distance(entry: Dict[str, float], values: DataFrame) -> DataFrame:
-    '''Calculates the euclidian distance between the simple features in the database and that of a single entry
-
-    Args:
-        entry (Dict[str, float]): The entry to calculate the distance for
-        values (DataFrame): The other database entries to compare
-
-    Returns:
-        DataFrame: A dataframe containing the distances to each value and their total euclidian distance (in column "simple_features")
-    '''
-    values = values[['aabb_volume', 'compactness', 'diameter', 'eccentricity', 'surface_area']]
-    distances = values.apply(lambda s: abs(s - entry[s.name])).fillna(0)
-    distances['simple_features'] = normalize_series(distances.apply(lambda r: sqrt(sum(r ** 2)), 1))
-
-    return distances
-
-test = compare('./test_shapes/m100.off', './data_out/database.csv')
-=======
-class SearchEngine():
-
-    def __init__(self, db_path, classification_path = None):
-
-        if not isfile(db_path):
-            log.critical('Database path "%s" is not valid or inaccessible', db_path)
-            return None
-        # If we dont read with converters the csv returns the array as a string.
-        self.database = read_csv(db_path, converters={'A3':converter, 'D1':converter, 'D2':converter, 'D3':converter, 'D4':converter})
-        self.classification_data = classification_path
-
-
-    def compare(self, file_path: str, custom_label: str = None) -> List[Tuple[str, str, float, Dict[str, float]]]:
+    def compare(self, path: str, classification_path: str = None, custom_label: str = None) -> DataFrame:
         '''Compares a file against the database
 
         Args:
-            file_path (str): Path to the file to compare
-            database_path (str): Path to the database csv file to compare against
+            path (str): Path to the file to compare
             classification_path (str, optional): Path to a classification file for the file to compare. Defaults to None.
             custom_label (str, optional): A custom label for the file comparison
 
         Returns:
-            List[Tuple[str, str, float, Dict[str, float]]]: A list of similar file in order of alikeness.
-                The files are tuples giving: filename, file path, overall alikeness, alikness for each feature
+            DataFrame: A dataframe containing the distance to all features, and the appropriate file path and name, sorted from most to least alike
         '''
-        # Check file paths for validity
-        if not isfile(file_path):
-            log.critical('File path "%s" is not valid or inaccessible', file_path)
-            return
-
-        if self.database is None:
-            log.critical('Database is not valid or inaccessible')
-            return
+        # Check file path for validity
+        if not isfile(path):
+            log.critical('File path "%s" is not valid or inaccessible', path)
+            return  
 
         # Extract the features from the mesh
-        feature_map = single_preprocess(file_path, self.classification_path)
+        feature_map = single_preprocess(path, classification_path)
         
         if feature_map is None:
-            log.critical('Failed to extract features from "%s" for comparison', file_path)
+            log.critical('Failed to extract features from "%s" for comparison', path)
             return
 
         # Assign the custom label if provided
         if custom_label is not None:
             feature_map['label'] = custom_label
 
+        # Define the column groups for use later
+        distribution_feature_columns = ['A3', 'D1', 'D2', 'D3', 'D4']
+        simple_feature_columns = ['aabb_volume', 'compactness', 'diameter', 'eccentricity', 'surface_area']
+
         # Get minimum and maximum values, first row is minimum, second row is maximum
-        minmax_frame = DataFrame([self.database.min(), self.database.max()])[['aabb_volume', 'compactness', 'diameter', 'eccentricity', 'surface_area']].rename(lambda i: ['min', 'max'][i])
+        minmax_frame = DataFrame([self.database.min(), self.database.max()])[simple_feature_columns].rename(lambda i: ['min', 'max'][i])
         
-        # Get the entry and the database normalized using the minmax frame
-        normalized = self.database.apply(lambda x: self.normalize_series(x, minmax_frame))
-        normalized = normalized[normalized.notnull()]
-        feature_map = self.normalize_entry(feature_map)
+        # Normalize the simple features and the entry to compare
+        normalized = self.database[simple_feature_columns].apply(self.normalize_series)
+        feature_map = self.normalize_entry(feature_map, minmax_frame)
         
-        # Get the distances for the simple features
+        # Get the distances for the simple features, and the total distances
         simple_distances = self.simple_feature_distance(feature_map, normalized)
+        distribution_distances = self.distribution_feature_distance(feature_map, self.database[distribution_feature_columns])
+        total_distances = concat([simple_distances, distribution_distances, self.database['path']], axis=1)
+        total_distances['name'] = total_distances['path'].apply(basename)
+        total_distances['total_distance'] = total_distances[['simple_features', 'distribution_features']].apply(lambda s: np.sqrt(np.sum(s ** 2)), 1)
+        
+        return total_distances.sort_values(by='total_distance')
 
-    def distribution_distance(self, entry: Dict[str, float], values: DataFrame) -> DataFrame:
+    def distribution_feature_distance(self, entry: Dict[str, float], values: DataFrame) -> DataFrame:
         '''Calculates the euclidian distance between the distribution features in the database and that of a single entry
 
         Args:
@@ -221,21 +88,22 @@
         Returns:
             DataFrame: A dataframe containing the distances to each value and their total euclidian distance (in column "distribution_features")
         '''
+        # Define some anonymous functions to use
+        to_dist = lambda a, b: np.sqrt(np.sum(abs(a - b) ** 2))
+        to_numpy = lambda s: np.asarray([float(x) for x in sub(r'[\,\[\]]', '', s).split(' ')]) if type(s) is str else s
 
-        columns = ['A3', 'D1', 'D2', 'D3', 'D4']
+        # Convert strings to numpy arrays
+        values = values[['A3', 'D1', 'D2', 'D3', 'D4']].apply(lambda s: s.apply(to_numpy))
+        
+        # Calculate the euclidian distance for each column
+        values.transform(lambda c: c.apply(lambda a: to_dist(a, to_numpy(entry[c.name]))))
+        
+        # Calculate the euclidian distance for all distribution features per row
+        values['distribution_features'] = self.normalize_series(values.apply(lambda s: np.sqrt(np.sum(s.apply(lambda v: np.sum(v ** 2)))), 1))
 
-        for c in columns:
-            entry_dist = entry[c] 
-            distances = []
-            for other_entry in values[c]:
-                value_dist = other_entry
-                dist = np.linalg.norm(np.array(entry_dist) - np.array(value_dist))
-                distances.append(dist)
-            column_name = c + '_dist'
-            values[column_name] =  np.array(distances)
         return values
 
-    def normalize_entry(self, entry: Dict[str, float], minmax: DataFrame) -> Dict[str, float]:
+    def normalize_entry(entry: Dict[str, float], minmax: DataFrame) -> Dict[str, float]:
         '''Normalizes a single entry using a minimum and maximum from a dataframe
 
         Args:
@@ -249,24 +117,25 @@
 
         for c in minmax.columns:
             if c in keys:
+                if entry[c] is None:
+                    entry[c] = np.nan
                 entry[c] = (entry[c] - minmax.loc['min', c]) / (minmax.loc['max', c] - minmax.loc['min', c])
 
         return entry
 
-    def normalize_series(self, value: Series, minmax: DataFrame) -> Series:
-        '''Gets the normalized values for a series between a minimum and maximum
+    def normalize_series(value: Series) -> Series:
+        '''Normalize the values of a Series to a range from zero to one
 
         Args:
             value (Series): The series to normalize
-            minmax (DataFrame): The dataframe containing the minimum and maximum values
 
         Returns:
             Series: The normalized series
         '''
-        if not value.name in minmax.columns:
-            return None
+        maximum = value.max()
+        minimum = value.min()
 
-        return (value - minmax.loc['min', value.name]) / (minmax.loc['max', value.name] - minmax.loc['min', value.name])
+        return (value - minimum) / (maximum - minimum)
 
     def simple_feature_distance(self, entry: Dict[str, float], values: DataFrame) -> DataFrame:
         '''Calculates the euclidian distance between the simple features in the database and that of a single entry
@@ -279,17 +148,7 @@
             DataFrame: A dataframe containing the distances to each value and their total euclidian distance (in column "simple_features")
         '''
         values = values[['aabb_volume', 'compactness', 'diameter', 'eccentricity', 'surface_area']]
-        distances = values.apply(lambda s: abs(s - entry[s.name])).fillna(0)
-        distances['simple_features'] = distances.apply(lambda r: np.sqrt(sum(r ** 2)))
+        distances = values.apply(lambda s: np.abs(s - entry[s.name])).fillna(0)
+        distances['simple_features'] = self.normalize_series(distances.apply(lambda r: np.sqrt(np.sum(r ** 2)), 1))
 
-        return distances
-
-
-# if __name__=='__main__':
-
-#     eng  = SearchEngine('output/preprocess/database.csv')
-#     entry = eng.database.iloc[0].to_dict()
-#     database = eng.database
-#     #values = database[['A3', 'D1' ,'D2' ,'D3' ,'D4']]
-#     print(eng.distribution_distance(entry, database))
->>>>>>> 6f01f222
+        return distances