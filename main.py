--- conflicted
+++ resolved
@@ -16,11 +16,7 @@
     # Create a window and load a file
     window = MainWindow(1024,768)
 
-<<<<<<< HEAD
-    window.load('./m100.off')
-=======
     window.load('./plane.ply')
->>>>>>> 150e86cb
     gui.Application.instance.run()
 
 # Run the main code only if this is used as the entrypoint of the program
